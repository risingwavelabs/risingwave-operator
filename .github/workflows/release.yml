--- conflicted
+++ resolved
@@ -11,13 +11,6 @@
     steps:
     - uses: actions/checkout@v2
     - uses: actions/setup-go@v3
-<<<<<<< HEAD
-      with:
-        go-version: 1.19
-    - run: make generate-yaml TAG="${{ github.ref_name }}"
-    - uses: actions/upload-artifact@v3
-=======
->>>>>>> e135df82
       with:
         go-version: 1.19
     - run: make generate-yaml TAG="${{ github.ref_name }}"
