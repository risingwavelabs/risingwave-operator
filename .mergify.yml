--- conflicted
+++ resolved
@@ -39,12 +39,9 @@
       - "check-pending!=unit-test"
       - "check-failure!=unit-test"
       - "check-pending!=codecov/project"
-<<<<<<< HEAD
       - "check-failure!=codecov/project"
       - "check-skipped!=codecov/project"
-=======
       - "check-success=codecov/project"
->>>>>>> f59bca5c
       - "check-pending!=e2e-test"
       - "check-failure!=e2e-test"
       - "check-pending!=build_docker_images"
