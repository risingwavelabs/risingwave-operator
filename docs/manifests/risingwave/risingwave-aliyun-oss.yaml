apiVersion: v1
kind: Secret
metadata: 
  name: risingwave-aliyun-oss-credentials
stringData:
<<<<<<< HEAD
  AccountName: your-aliyun-oss-account-name
  AccountKey: your-aliyun-oss-account-key
=======
  AccessKeyIDRef: your-access-key
  AccessKeySecretRef: your-access-secret
>>>>>>> 4d120166
---
apiVersion: risingwave.risingwavelabs.com/v1alpha1
kind: RisingWave
metadata:
  name: risingwave-in-memory-aliyun-oss
spec:
  metaStore:
    memory: true
  stateStore:
    aliyunOSS:
<<<<<<< HEAD
      container: your-bucket-name
      root: risingwave
      endpoint: https://oss-cn-hangzhou.aliyuncs.com
=======
      bucket: hummock001
      root: risingwave
>>>>>>> 4d120166
      credentials:
        secretName: risingwave-aliyun-oss-credentials
  image: ghcr.io/risingwavelabs/risingwave:v0.19.1
  components:
    meta:
      nodeGroups:
      - replicas: 1
        name: ""
    frontend:
      nodeGroups:
      - replicas: 1
        name: ""
    compute:
      nodeGroups:
      - replicas: 1
        name: ""
    compactor:
      nodeGroups:
      - replicas: 1
        name: ""<|MERGE_RESOLUTION|>--- conflicted
+++ resolved
@@ -3,13 +3,8 @@
 metadata: 
   name: risingwave-aliyun-oss-credentials
 stringData:
-<<<<<<< HEAD
-  AccountName: your-aliyun-oss-account-name
-  AccountKey: your-aliyun-oss-account-key
-=======
   AccessKeyIDRef: your-access-key
   AccessKeySecretRef: your-access-secret
->>>>>>> 4d120166
 ---
 apiVersion: risingwave.risingwavelabs.com/v1alpha1
 kind: RisingWave
@@ -20,14 +15,8 @@
     memory: true
   stateStore:
     aliyunOSS:
-<<<<<<< HEAD
-      container: your-bucket-name
-      root: risingwave
-      endpoint: https://oss-cn-hangzhou.aliyuncs.com
-=======
       bucket: hummock001
       root: risingwave
->>>>>>> 4d120166
       credentials:
         secretName: risingwave-aliyun-oss-credentials
   image: ghcr.io/risingwavelabs/risingwave:v0.19.1
