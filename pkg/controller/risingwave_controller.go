--- conflicted
+++ resolved
@@ -67,9 +67,6 @@
 	}
 }
 
-<<<<<<< HEAD
-func (c *RisingWaveController) Reconcile(ctx context.Context, request reconcile.Request) (reconcile.Result, error) {
-=======
 func (c *RisingWaveController) managerOpts() []manager.RisingWaveControllerManagerOption {
 	opts := make([]manager.RisingWaveControllerManagerOption, 0)
 	if c.ActionHookFactory != nil {
@@ -78,8 +75,7 @@
 	return opts
 }
 
-func (c *RisingWaveController) Reconcile(ctx context.Context, request reconcile.Request) (result reconcile.Result, err error) {
->>>>>>> d6716600
+func (c *RisingWaveController) Reconcile(ctx context.Context, request reconcile.Request) (reconcile.Result, error) {
 	logger := log.FromContext(ctx)
 
 	// Get the risingwave object.
