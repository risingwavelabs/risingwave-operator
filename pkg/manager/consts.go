--- conflicted
+++ resolved
@@ -51,12 +51,6 @@
 )
 
 const (
-<<<<<<< HEAD
-	AccessKeyID     string = "AccessKeyID"
-	SecretAccessKey string = "SecretAccessKey"
-	Region          string = "Region"
-=======
 	TemplateFileDir           = "/template"
 	ComputeNodeConfigTemplate = "compute-config.yaml"
->>>>>>> 8e91d420
 )