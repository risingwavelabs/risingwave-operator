/*
 * Copyright 2023 RisingWave Labs
 *
 * Licensed under the Apache License, Version 2.0 (the "License");
 * you may not use this file except in compliance with the License.
 * You may obtain a copy of the License at
 *
 * http://www.apache.org/licenses/LICENSE-2.0
 *
 * Unless required by applicable law or agreed to in writing, software
 * distributed under the License is distributed on an "AS IS" BASIS,
 * WITHOUT WARRANTIES OR CONDITIONS OF ANY KIND, either express or implied.
 * See the License for the specific language governing permissions and
 * limitations under the License.
 */

package webhook

import (
	"context"
	"fmt"
	"strconv"
	"strings"

	"github.com/risingwavelabs/risingwave-operator/pkg/factory/envs"

	"github.com/distribution/distribution/reference"
	"github.com/samber/lo"
	corev1 "k8s.io/api/core/v1"
	"k8s.io/apimachinery/pkg/api/equality"
	apierrors "k8s.io/apimachinery/pkg/api/errors"
	"k8s.io/apimachinery/pkg/runtime"
	"k8s.io/apimachinery/pkg/runtime/schema"
	"k8s.io/apimachinery/pkg/util/intstr"
	"k8s.io/apimachinery/pkg/util/validation/field"
	"k8s.io/utils/pointer"
	"sigs.k8s.io/controller-runtime/pkg/webhook"

	risingwavev1alpha1 "github.com/risingwavelabs/risingwave-operator/apis/risingwave/v1alpha1"
	"github.com/risingwavelabs/risingwave-operator/pkg/metrics"
	"github.com/risingwavelabs/risingwave-operator/pkg/scaleview"
)

// RisingWaveValidatingWebhook is the validating webhook for RisingWaves.
type RisingWaveValidatingWebhook struct {
	openKruiseAvailable bool
}

func isImageValid(image string) bool {
	return reference.ReferenceRegexp.MatchString(image)
}

var systemEnv = map[string]bool{
	envs.PodIP:                  true,
	envs.PodName:                true,
	envs.RustBacktrace:          true,
	envs.RWWorkerThreads:        true,
	envs.RWConnectorRPCEndPoint: true,
	envs.JavaOpts:               true,
}

func (v *RisingWaveValidatingWebhook) validateGroupTemplate(path *field.Path, groupTemplate *risingwavev1alpha1.RisingWaveComponentGroupTemplate, isOpenKruiseEnabled bool) field.ErrorList {
	fieldErrs := field.ErrorList{}

	if groupTemplate == nil {
		return fieldErrs
	}

	// Validate the image.
	if groupTemplate.Image != "" && !isImageValid(groupTemplate.Image) {
		fieldErrs = append(fieldErrs, field.Invalid(path.Child("image"), groupTemplate.Image, "invalid image reference"))
	}

	// Validate the upgrade strategy.
	if groupTemplate.UpgradeStrategy.Type == risingwavev1alpha1.RisingWaveUpgradeStrategyTypeRecreate {
		if groupTemplate.UpgradeStrategy.RollingUpdate != nil {
			fieldErrs = append(fieldErrs, field.Forbidden(path.Child("upgradeStrategy", "rollingUpdate"), "must be nil when type is Recreate"))
		}
	}

	// Validate upgrade strategy type when open kruise is not enabled
	if !isOpenKruiseEnabled {
		if groupTemplate.UpgradeStrategy.Type == risingwavev1alpha1.RisingWaveUpgradeStrategyTypeInPlaceOnly ||
			groupTemplate.UpgradeStrategy.Type == risingwavev1alpha1.RisingWaveUpgradeStrategyTypeInPlaceIfPossible {
			fieldErrs = append(fieldErrs, field.Invalid(path.Child("upgradeStrategy", "type"), groupTemplate.UpgradeStrategy.Type, "invalid upgrade strategy type"))
		}
		if groupTemplate.UpgradeStrategy.InPlaceUpdateStrategy != nil {
			fieldErrs = append(fieldErrs, field.Forbidden(path.Child("upgradeStrategy", "inPlaceUpdateStrategy"), "not allowed"))
		}
	} else {
		if groupTemplate.UpgradeStrategy.Type != risingwavev1alpha1.RisingWaveUpgradeStrategyTypeInPlaceOnly &&
			groupTemplate.UpgradeStrategy.Type != risingwavev1alpha1.RisingWaveUpgradeStrategyTypeInPlaceIfPossible &&
			groupTemplate.UpgradeStrategy.InPlaceUpdateStrategy != nil {
			fieldErrs = append(fieldErrs, field.Forbidden(path.Child("upgradeStrategy", "inPlaceUpdateStrategy"), "not allowed"))
		}
	}

	// Validate the partition value if it exists.
	if groupTemplatePartitionExistAndIsString(groupTemplate) {
		partitionVal := groupTemplate.UpgradeStrategy.RollingUpdate.Partition.StrVal
		_, err := strconv.Atoi(strings.Replace(partitionVal, "%", "", -1))
		if err != nil {
			fieldErrs = append(fieldErrs,
				field.Invalid(path.Child("upgradeStrategy", "rollingUpdate", "partition"),
					groupTemplate.UpgradeStrategy.RollingUpdate.Partition,
					"percentage/string unable to be converted to an integer value"))
		}
	}

	// Validate labels of the RisingWave's Pods
	for label := range groupTemplate.Metadata.Labels {
		if strings.HasPrefix(label, "risingwave/") {
			fieldErrs = append(fieldErrs,
				field.Invalid(path.Child("Metadata", "labels"), label, "Labels with the prefix 'risingwave/' are system reserved"))
		}
	}

	// Validate env of the RisingWave's Pods
	for _, v := range groupTemplate.Env {
		if systemEnv[v.Name] {
			fieldErrs = append(fieldErrs,
				field.Invalid(path.Child("Env", "name"), v.Name, fmt.Sprintf("Env with the name %s is system reserved", v.Name)))
		}
	}

	// Validate the resources only when limits exist
	if groupTemplate.Resources.Limits == nil {
		return fieldErrs
	}

	// Validate the cpu resources.
	if _, ok := groupTemplate.Resources.Limits[corev1.ResourceCPU]; ok &&
		groupTemplate.Resources.Limits.Cpu().Cmp(*groupTemplate.Resources.Requests.Cpu()) == -1 {
		fieldErrs = append(fieldErrs, field.Required(path.Child("resources", "cpu"), "insufficient cpu resource"))
	}

	// Validate the memory resources.
	if _, ok := groupTemplate.Resources.Limits[corev1.ResourceMemory]; ok &&
		groupTemplate.Resources.Limits.Memory().Cmp(*groupTemplate.Resources.Requests.Memory()) == -1 {
		fieldErrs = append(fieldErrs, field.Required(path.Child("resources", "memory"), "insufficient memory resource"))
	}

	return fieldErrs
}

func (v *RisingWaveValidatingWebhook) validateGlobal(path *field.Path, global *risingwavev1alpha1.RisingWaveGlobalSpec, isOpenKruiseEnabled bool) field.ErrorList {
	fieldErrs := v.validateGroupTemplate(path, &global.RisingWaveComponentGroupTemplate, isOpenKruiseEnabled)

	if global.Replicas.Meta > 0 || global.Replicas.Frontend > 0 ||
		global.Replicas.Compute > 0 || global.Replicas.Compactor > 0 || global.Replicas.Connector > 0 {
		if global.Image == "" {
			fieldErrs = append(fieldErrs, field.Required(path.Child("image"), "must be specified when there're global replicas"))
		}
	}

	// Validate labels of the RisingWave's service metadata
	for label := range global.ServiceMeta.Labels {
		if strings.HasPrefix(label, "risingwave/") {
			fieldErrs = append(fieldErrs,
				field.Invalid(path.Child("serviceMetadata", "labels"), label, "Labels with the prefix 'risingwave/' are system reserved"))
		}
	}

	return fieldErrs
}

func ptrValueNotZero[T comparable](ptr *T) bool {
	var zero T
	return ptr != nil && *ptr != zero
}

func (v *RisingWaveValidatingWebhook) validateStorages(path *field.Path, storages *risingwavev1alpha1.RisingWaveStoragesSpec) field.ErrorList {
	fieldErrs := field.ErrorList{}

	isMetaMemory, isMetaEtcd := ptrValueNotZero(storages.Meta.Memory), ptrValueNotZero(storages.Meta.Etcd)
	if isMetaMemory {
		if isMetaEtcd {
			fieldErrs = append(fieldErrs, field.Forbidden(path.Child("meta", "etcd"), "must not specified when type is memory"))
		}
	} else {
		if !isMetaEtcd {
			fieldErrs = append(fieldErrs, field.Invalid(path.Child("meta"), storages.Meta, "either memory or etcd must be specified"))
		}
	}

	isObjectMemory := ptrValueNotZero(storages.Object.Memory)
	isObjectMinIO := storages.Object.MinIO != nil
	isObjectS3 := storages.Object.S3 != nil
	isObjectGCS := storages.Object.GCS != nil
	isObjectAliyunOSS := storages.Object.AliyunOSS != nil
	isObjectAzureBlob := storages.Object.AzureBlob != nil
	isObjectHDFS := storages.Object.HDFS != nil
	isObjectWebHDFS := storages.Object.WebHDFS != nil

	if isObjectGCS {
		if (storages.Object.GCS.UseWorkloadIdentity && storages.Object.GCS.Secret != "") || (!storages.Object.GCS.UseWorkloadIdentity && storages.Object.GCS.Secret == "") {
			fieldErrs = append(fieldErrs, field.Invalid(path.Child("object", "gcs", "secret"), storages.Object.GCS.Secret, "either secret or useWorkloadIdentity must be specified"))
		}
	}

<<<<<<< HEAD
	validObjectStorageTypeCount := lo.CountBy([]bool{isObjectMemory, isObjectMinIO, isObjectS3, isObjectGCS, isObjectAliyunOSS, isObjectAzureBlob, isObjectHDFS}, func(x bool) bool { return x })
=======
	validObjectStorageTypeCount := lo.CountBy([]bool{isObjectMemory, isObjectMinIO, isObjectS3, isObjectGCS, isObjectAliyunOSS, isObjectHDFS, isObjectWebHDFS}, func(x bool) bool { return x })

>>>>>>> 1e07e6d4
	if validObjectStorageTypeCount == 0 {
		fieldErrs = append(fieldErrs, field.Invalid(path.Child("object"), storages.Object, "must configure the object storage"))
	} else if validObjectStorageTypeCount > 1 {
		fieldErrs = append(fieldErrs, field.Invalid(path.Child("object"), storages.Object, "multiple object storage types"))
	}

	return fieldErrs
}

func (v *RisingWaveValidatingWebhook) validateSecurity(path *field.Path, security *risingwavev1alpha1.RisingWaveSecuritySpec) field.ErrorList {
	return nil
}

func (v *RisingWaveValidatingWebhook) validateConfiguration(path *field.Path, configuration *risingwavev1alpha1.RisingWaveConfigurationSpec) field.ErrorList {
	if configuration.ConfigMap != nil {
		if configuration.ConfigMap.Name == "" {
			return field.ErrorList{
				field.Required(path.Child("configmap", "name"), "must be specified"),
			}
		} else if configuration.ConfigMap.Key == "" {
			return field.ErrorList{
				field.Required(path.Child("configmap", "key"), "must be specified"),
			}
		}
	}
	return nil
}

func (v *RisingWaveValidatingWebhook) validateComponents(path *field.Path, components *risingwavev1alpha1.RisingWaveComponentsSpec, storages *risingwavev1alpha1.RisingWaveStoragesSpec, globalImageProvided bool, openKruiseEnabled bool) field.ErrorList {
	fieldErrs := field.ErrorList{}

	metaGroupsPath := path.Child("meta", "groups")
	for i, group := range components.Meta.Groups {
		fieldErrs = append(fieldErrs, v.validateGroupTemplate(metaGroupsPath.Index(i), group.RisingWaveComponentGroupTemplate, openKruiseEnabled)...)
		if !globalImageProvided && (group.RisingWaveComponentGroupTemplate == nil || group.Image == "") {
			fieldErrs = append(fieldErrs, field.Required(metaGroupsPath.Index(i).Child("image"), "must be specified when there's no global image"))
		}
	}

	frontendGroupsPath := path.Child("frontend", "groups")
	for i, group := range components.Frontend.Groups {
		fieldErrs = append(fieldErrs, v.validateGroupTemplate(frontendGroupsPath.Index(i), group.RisingWaveComponentGroupTemplate, openKruiseEnabled)...)
		if !globalImageProvided && (group.RisingWaveComponentGroupTemplate == nil || group.Image == "") {
			fieldErrs = append(fieldErrs, field.Required(frontendGroupsPath.Index(i).Child("image"), "must be specified when there's no global image"))
		}
	}

	compactorGroupsPath := path.Child("compactor", "groups")
	for i, group := range components.Compactor.Groups {
		fieldErrs = append(fieldErrs, v.validateGroupTemplate(compactorGroupsPath.Index(i), group.RisingWaveComponentGroupTemplate, openKruiseEnabled)...)
		if !globalImageProvided && (group.RisingWaveComponentGroupTemplate == nil || group.Image == "") {
			fieldErrs = append(fieldErrs, field.Required(compactorGroupsPath.Index(i).Child("image"), "must be specified when there's no global image"))
		}
	}

	connectorGroupsPath := path.Child("connector", "groups")
	for i, group := range components.Connector.Groups {
		fieldErrs = append(fieldErrs, v.validateGroupTemplate(connectorGroupsPath.Index(i), group.RisingWaveComponentGroupTemplate, openKruiseEnabled)...)
		if !globalImageProvided && (group.RisingWaveComponentGroupTemplate == nil || group.Image == "") {
			fieldErrs = append(fieldErrs, field.Required(connectorGroupsPath.Index(i).Child("image"), "must be specified when there's no global image"))
		}
	}

	pvClaims := make(map[string]int)
	for _, pvc := range storages.PVCTemplates {
		pvClaims[pvc.Name] = 1
	}

	computeGroupsPath := path.Child("compute", "groups")
	for i, group := range components.Compute.Groups {
		if !globalImageProvided && (group.RisingWaveComputeGroupTemplate == nil || group.Image == "") {
			fieldErrs = append(fieldErrs, field.Required(computeGroupsPath.Index(i).Child("image"), "must be specified when there's no global image"))
		}

		if group.RisingWaveComputeGroupTemplate != nil {
			fieldErrs = append(fieldErrs, v.validateGroupTemplate(computeGroupsPath.Index(i), &group.RisingWaveComponentGroupTemplate, openKruiseEnabled)...)

			for vi, volumeMount := range group.VolumeMounts {
				if _, pvcExists := pvClaims[volumeMount.Name]; !pvcExists {
					fieldErrs = append(fieldErrs, field.Invalid(
						computeGroupsPath.Index(i).Child("volumeMounts").Index(vi).Child("name"),
						volumeMount.Name,
						"volume not declared in pvcTemplates",
					))
				}
			}
		}
	}

	return fieldErrs
}

func (v *RisingWaveValidatingWebhook) validateMetaReplicas(obj *risingwavev1alpha1.RisingWave) field.ErrorList {
	// When the meta storage isn't memory, there's no limitation on the replicas.
	if !pointer.BoolDeref(obj.Spec.Storages.Meta.Memory, false) {
		return nil
	}

	fieldErrs := field.ErrorList{}

	metaReplicas := obj.Spec.Global.Replicas.Meta
	for _, group := range obj.Spec.Components.Meta.Groups {
		metaReplicas += group.Replicas
	}

	if metaReplicas > 1 {
		fieldErrs = append(fieldErrs, field.Forbidden(field.NewPath("spec", "global", "replicas", " meta"), "meta with replicas over 1 isn't allowed"))
	}

	return fieldErrs
}

func (v *RisingWaveValidatingWebhook) validateCreate(ctx context.Context, obj *risingwavev1alpha1.RisingWave) error {
	gvk := obj.GroupVersionKind()

	fieldErrs := field.ErrorList{}

	// Validate to make sure open kruise cannot be set to true when it is disabled at operator level.
	if !v.openKruiseAvailable && pointer.BoolDeref(obj.Spec.EnableOpenKruise, false) {
		fieldErrs = append(fieldErrs, field.Forbidden(field.NewPath("spec", "enableOpenKruise"), "OpenKruise is disabled."))
	}

	// Validate the global spec.
	//   * If global replicas of any component is larger than 1, then the image in global must not be empty.
	fieldErrs = append(fieldErrs, v.validateGlobal(field.NewPath("spec", "global"), &obj.Spec.Global, pointer.BoolDeref(obj.Spec.EnableOpenKruise, false))...)

	// Validate the storages spec.
	fieldErrs = append(fieldErrs, v.validateStorages(field.NewPath("spec", "storages"), &obj.Spec.Storages)...)

	// Validate the security spec.
	fieldErrs = append(fieldErrs, v.validateSecurity(field.NewPath("spec", "security"), &obj.Spec.Security)...)

	// Validate the configuration spec.
	fieldErrs = append(fieldErrs, v.validateConfiguration(field.NewPath("spec", "configuration"), &obj.Spec.Configuration)...)

	// Validate the components spec.
	//   * If the global image is empty, then the image of all groups must not be empty.
	fieldErrs = append(fieldErrs, v.validateComponents(
		field.NewPath("spec", "components"),
		&obj.Spec.Components,
		&obj.Spec.Storages,
		obj.Spec.Global.Image != "",
		v.openKruiseAvailable && pointer.BoolDeref(obj.Spec.EnableOpenKruise, false),
	)...)

	// Validate the meta replicas.
	fieldErrs = append(fieldErrs, v.validateMetaReplicas(obj)...)

	if len(fieldErrs) > 0 {
		return apierrors.NewInvalid(gvk.GroupKind(), obj.Name, fieldErrs)
	}
	return nil
}

// ValidateCreate implements admission.CustomValidator.
func (v *RisingWaveValidatingWebhook) ValidateCreate(ctx context.Context, obj runtime.Object) error {
	return v.validateCreate(ctx, obj.(*risingwavev1alpha1.RisingWave))
}

// ValidateDelete implements admission.CustomValidator.
func (v *RisingWaveValidatingWebhook) ValidateDelete(ctx context.Context, obj runtime.Object) error {
	return nil
}

func (v *RisingWaveValidatingWebhook) isMetaStoragesTheSame(oldObj, newObj *risingwavev1alpha1.RisingWave) bool {
	return equality.Semantic.DeepEqual(oldObj.Spec.Storages.Meta, newObj.Spec.Storages.Meta)
}

func (v *RisingWaveValidatingWebhook) isObjectStoragesTheSame(oldObj, newObj *risingwavev1alpha1.RisingWave) bool {
	return equality.Semantic.DeepEqual(oldObj.Spec.Storages.Object, newObj.Spec.Storages.Object)
}

func pathForGroupReplicas(obj *risingwavev1alpha1.RisingWave, component, group string) *field.Path {
	if group == "" {
		return field.NewPath("spec", "global", "replicas", component)
	}
	index, _ := scaleview.NewRisingWaveScaleViewHelper(obj, component).GetGroupIndex(group)
	return field.NewPath("spec", "components", component, "groups").Index(index).Child("replicas")
}

func (v *RisingWaveValidatingWebhook) validateUpdate(ctx context.Context, oldObj, newObj *risingwavev1alpha1.RisingWave) error {
	gvk := oldObj.GroupVersionKind()

	// The storages must not be changed, especially meta and object.
	if !v.isMetaStoragesTheSame(oldObj, newObj) {
		return apierrors.NewForbidden(
			schema.GroupResource{Group: gvk.Group, Resource: gvk.Kind},
			oldObj.Name,
			field.Forbidden(field.NewPath("spec", "storages", "meta"), "meta storage must be kept consistent"),
		)
	}

	if !v.isObjectStoragesTheSame(oldObj, newObj) {
		return apierrors.NewForbidden(
			schema.GroupResource{Group: gvk.Group, Resource: gvk.Kind},
			oldObj.Name,
			field.Forbidden(field.NewPath("spec", "storages", "object"), "object storage must be kept consistent"),
		)
	}

	fieldErrs := field.ErrorList{}

	// Validate the locks from scale views.
	for _, scaleView := range newObj.Status.ScaleViews {
		oldHelper := scaleview.NewRisingWaveScaleViewHelper(oldObj, scaleView.Component)
		newHelper := scaleview.NewRisingWaveScaleViewHelper(newObj, scaleView.Component)

		unchangedCnt, updateCnt := 0, 0
		for _, lock := range scaleView.GroupLocks {
			// Ignore the existence of the old group and allow adding locked (but not exist) groups.
			old, _ := oldHelper.ReadReplicas(lock.Name)

			if cur, ok := newHelper.ReadReplicas(lock.Name); !ok {
				fieldErrs = append(fieldErrs, field.Forbidden(
					pathForGroupReplicas(oldObj, scaleView.Component, lock.Name),
					"group is locked (delete)",
				))
			} else {
				// Either
				if cur == lock.Replicas {
					updateCnt++
				} else if cur == old {
					unchangedCnt++
				} else {
					updateCnt++
				}

				if (unchangedCnt > 0 && cur != old) || (updateCnt > 0 && cur != lock.Replicas) {
					fieldErrs = append(fieldErrs, field.Forbidden(
						pathForGroupReplicas(newObj, scaleView.Component, lock.Name),
						"group is locked (update)",
					))
				}
			}
		}
	}

	if len(fieldErrs) > 0 {
		return apierrors.NewInvalid(gvk.GroupKind(), oldObj.Name, fieldErrs)
	}

	return nil
}

// ValidateUpdate implements admission.CustomValidator.
func (v *RisingWaveValidatingWebhook) ValidateUpdate(ctx context.Context, oldObj runtime.Object, newObj runtime.Object) error {
	// Validate the new object first.
	if err := v.ValidateCreate(ctx, newObj); err != nil {
		return err
	}

	return v.validateUpdate(ctx, oldObj.(*risingwavev1alpha1.RisingWave), newObj.(*risingwavev1alpha1.RisingWave))
}

// groupTemplatePartitionExistAndIsString checks if has been set inside the upgrade strategy and if it is a string.
func groupTemplatePartitionExistAndIsString(groupTemplate *risingwavev1alpha1.RisingWaveComponentGroupTemplate) bool {
	if groupTemplate.UpgradeStrategy.RollingUpdate == nil {
		return false
	}
	if groupTemplate.UpgradeStrategy.RollingUpdate.Partition == nil {
		return false
	}
	return groupTemplate.UpgradeStrategy.RollingUpdate.Partition.Type == intstr.String
}

// NewRisingWaveValidatingWebhook returns a new validator for the RisingWave. The behavior differs on different values of the
// openKruiseAvailable.
func NewRisingWaveValidatingWebhook(openKruiseAvailable bool) webhook.CustomValidator {
	return metrics.NewValidatingWebhookMetricsRecorder(&RisingWaveValidatingWebhook{openKruiseAvailable: openKruiseAvailable})
}<|MERGE_RESOLUTION|>--- conflicted
+++ resolved
@@ -198,12 +198,7 @@
 		}
 	}
 
-<<<<<<< HEAD
-	validObjectStorageTypeCount := lo.CountBy([]bool{isObjectMemory, isObjectMinIO, isObjectS3, isObjectGCS, isObjectAliyunOSS, isObjectAzureBlob, isObjectHDFS}, func(x bool) bool { return x })
-=======
-	validObjectStorageTypeCount := lo.CountBy([]bool{isObjectMemory, isObjectMinIO, isObjectS3, isObjectGCS, isObjectAliyunOSS, isObjectHDFS, isObjectWebHDFS}, func(x bool) bool { return x })
-
->>>>>>> 1e07e6d4
+	validObjectStorageTypeCount := lo.CountBy([]bool{isObjectMemory, isObjectMinIO, isObjectS3, isObjectGCS, isObjectAliyunOSS, isObjectAzureBlob, isObjectHDFS, isObjectWebHDFS}, func(x bool) bool { return x })
 	if validObjectStorageTypeCount == 0 {
 		fieldErrs = append(fieldErrs, field.Invalid(path.Child("object"), storages.Object, "must configure the object storage"))
 	} else if validObjectStorageTypeCount > 1 {
