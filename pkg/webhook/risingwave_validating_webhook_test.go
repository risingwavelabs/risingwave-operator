--- conflicted
+++ resolved
@@ -490,13 +490,17 @@
 		"multiple-object-storages-fail-5": {
 			patch: func(r *risingwavev1alpha1.RisingWave) {
 				r.Spec.Storages.Object = risingwavev1alpha1.RisingWaveObjectStorage{
-<<<<<<< HEAD
 					MinIO:     &risingwavev1alpha1.RisingWaveObjectStorageMinIO{},
 					AzureBlob: &risingwavev1alpha1.RisingWaveObjectStorageAzureBlob{},
-=======
+				}
+			},
+			pass: false,
+		},
+		"multiple-object-storages-fail-6": {
+			patch: func(r *risingwavev1alpha1.RisingWave) {
+				r.Spec.Storages.Object = risingwavev1alpha1.RisingWaveObjectStorage{
 					HDFS:    &risingwavev1alpha1.RisingWaveObjectStorageHDFS{},
 					WebHDFS: &risingwavev1alpha1.RisingWaveObjectStorageHDFS{},
->>>>>>> 1e07e6d4
 				}
 			},
 			pass: false,
